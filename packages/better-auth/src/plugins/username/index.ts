import { z } from "zod";
import { createAuthEndpoint, createAuthMiddleware } from "../../api/call";
import type { BetterAuthPlugin } from "../../types/plugins";
import { APIError } from "better-call";
import type { Account, InferOptionSchema, User } from "../../types";
import { setSessionCookie } from "../../cookies";
import { sendVerificationEmailFn } from "../../api";
import { BASE_ERROR_CODES } from "../../error/codes";
import { TWO_FACTOR_ERROR_CODES } from "../two-factor/error-code";
import { schema } from "./schema";
import { mergeSchema } from "../../db/schema";

export type UsernameOptions = {
	schema?: InferOptionSchema<typeof schema>;
	/**
	 * The minimum length of the username
	 *
	 * @default 3
	 */
	minUsernameLength?: number;
	/**
	 * The maximum length of the username
	 *
	 * @default 30
	 */
	maxUsernameLength?: number;
	/**
	 * A function to validate the username
	 *
	 * By default, the username should only contain alphanumeric characters and underscores
	 */
	usernameValidator?: (username: string) => boolean | Promise<boolean>;
};

function defaultUsernameValidator(username: string) {
	return /^[a-zA-Z0-9_]+$/.test(username);
}

export const username = (options?: UsernameOptions) => {
	const ERROR_CODES = {
		INVALID_USERNAME_OR_PASSWORD: "invalid username or password",
		EMAIL_NOT_VERIFIED: "email not verified",
		UNEXPECTED_ERROR: "unexpected error",
		USERNAME_IS_ALREADY_TAKEN: "username is already taken. please try another.",
		USERNAME_TOO_SHORT: "username is too short",
		USERNAME_TOO_LONG: "username is too long",
		INVALID_USERNAME: "username is invalid",
	};
	return {
		id: "username",
		endpoints: {
			signInUsername: createAuthEndpoint(
				"/sign-in/username",
				{
					method: "POST",
					body: z.object({
						username: z.string({
							description: "The username of the user",
						}),
						password: z.string({
							description: "The password of the user",
						}),
						rememberMe: z
							.boolean({
								description: "Remember the user session",
							})
							.optional(),
					}),
					metadata: {
						openapi: {
							summary: "Sign in with username",
							description: "Sign in with username",
							responses: {
								200: {
									description: "Success",
									content: {
										"application/json": {
											schema: {
												type: "object",
												properties: {
													user: {
														$ref: "#/components/schemas/User",
													},
													session: {
														$ref: "#/components/schemas/Session",
													},
												},
											},
										},
									},
								},
							},
						},
					},
				},
				async (ctx) => {
					if (!ctx.body.username || !ctx.body.password) {
						ctx.context.logger.error("Username or password not found");
						throw new APIError("UNAUTHORIZED", {
							message: ERROR_CODES.INVALID_USERNAME_OR_PASSWORD,
						});
					}

					const minUsernameLength = options?.minUsernameLength || 3;
					const maxUsernameLength = options?.maxUsernameLength || 30;

					if (ctx.body.username.length < minUsernameLength) {
						ctx.context.logger.error("Username too short", {
							username: ctx.body.username,
						});
						throw new APIError("UNPROCESSABLE_ENTITY", {
							message: ERROR_CODES.USERNAME_TOO_SHORT,
						});
					}

					if (ctx.body.username.length > maxUsernameLength) {
						ctx.context.logger.error("Username too long", {
							username: ctx.body.username,
						});
						throw new APIError("UNPROCESSABLE_ENTITY", {
							message: ERROR_CODES.USERNAME_TOO_LONG,
						});
					}

					const validator =
						options?.usernameValidator || defaultUsernameValidator;

					if (!validator(ctx.body.username)) {
						throw new APIError("UNPROCESSABLE_ENTITY", {
							message: ERROR_CODES.INVALID_USERNAME,
						});
					}

<<<<<<< HEAD
					const user = await ctx.context.adapter.findOne<
						User & { username: string }
					>({
=======
					const user = await ctx.context.adapter.findOne<User>({
>>>>>>> 95cd58be
						model: "user",
						where: [
							{
								field: "username",
								value: ctx.body.username.toLowerCase(),
							},
						],
					});
					if (!user) {
						await ctx.context.password.hash(ctx.body.password);
						ctx.context.logger.error("User not found", { username });
						throw new APIError("UNAUTHORIZED", {
							message: ERROR_CODES.INVALID_USERNAME_OR_PASSWORD,
						});
					}

					if (
						!user.emailVerified &&
						ctx.context.options.emailAndPassword?.requireEmailVerification
					) {
						await sendVerificationEmailFn(ctx, user);
						throw new APIError("FORBIDDEN", {
							message: ERROR_CODES.EMAIL_NOT_VERIFIED,
						});
					}

					const account = await ctx.context.adapter.findOne<Account>({
						model: "account",
						where: [
							{
								field: "userId",
								value: user.id,
							},
							{
								field: "providerId",
								value: "credential",
							},
						],
					});
					if (!account) {
						throw new APIError("UNAUTHORIZED", {
							message: ERROR_CODES.INVALID_USERNAME_OR_PASSWORD,
						});
					}
					const currentPassword = account?.password;
					if (!currentPassword) {
						ctx.context.logger.error("Password not found", { username });
						throw new APIError("UNAUTHORIZED", {
							message: ERROR_CODES.INVALID_USERNAME_OR_PASSWORD,
						});
					}
					const validPassword = await ctx.context.password.verify({
						hash: currentPassword,
						password: ctx.body.password,
					});
					if (!validPassword) {
						ctx.context.logger.error("Invalid password");
						throw new APIError("UNAUTHORIZED", {
							message: ERROR_CODES.INVALID_USERNAME_OR_PASSWORD,
						});
					}
					const session = await ctx.context.internalAdapter.createSession(
						user.id,
						ctx.request,
						ctx.body.rememberMe === false,
					);
					if (!session) {
						return ctx.json(null, {
							status: 500,
							body: {
								message: BASE_ERROR_CODES.FAILED_TO_CREATE_SESSION,
							},
						});
					}
					await setSessionCookie(
						ctx,
						{ session, user },
						ctx.body.rememberMe === false,
					);
					return ctx.json({
						token: session.token,
						user: {
							id: user.id,
							email: user.email,
							emailVerified: user.emailVerified,
							username: user.username,
							name: user.name,
							image: user.image,
							createdAt: user.createdAt,
							updatedAt: user.updatedAt,
						},
					});
				},
			),
		},
		schema: mergeSchema(schema, options?.schema),
		hooks: {
			before: [
				{
					matcher(context) {
						return (
							context.path === "/sign-up/email" ||
							context.path === "/update-user"
						);
					},
					handler: createAuthMiddleware(async (ctx) => {
						const username = ctx.body.username;
						if (username) {
							const minUsernameLength = options?.minUsernameLength || 3;
							const maxUsernameLength = options?.maxUsernameLength || 30;
							if (username.length < minUsernameLength) {
								throw new APIError("UNPROCESSABLE_ENTITY", {
									message: ERROR_CODES.USERNAME_TOO_SHORT,
								});
							}

							if (username.length > maxUsernameLength) {
								throw new APIError("UNPROCESSABLE_ENTITY", {
									message: ERROR_CODES.USERNAME_TOO_LONG,
								});
							}

							const validator =
								options?.usernameValidator || defaultUsernameValidator;

							const valid = await validator(username);
							if (!valid) {
								throw new APIError("UNPROCESSABLE_ENTITY", {
									message: ERROR_CODES.INVALID_USERNAME,
								});
							}

							const user = await ctx.context.adapter.findOne<User>({
								model: "user",
								where: [
									{
										field: "username",
										value: username.toLowerCase(),
									},
								],
							});
							if (user) {
								throw new APIError("UNPROCESSABLE_ENTITY", {
									message: ERROR_CODES.USERNAME_IS_ALREADY_TAKEN,
								});
							}
						}
					}),
				},
				{
					matcher(context) {
						return (
							context.path === "/sign-up/email" ||
							context.path === "/update-user"
						);
					},
					async handler(ctx) {
						if (!ctx.body.displayUsername && ctx.body.username) {
							ctx.body.displayUsername = ctx.body.username;
						}
					},
				},
			],
		},
		$ERROR_CODES: TWO_FACTOR_ERROR_CODES,
	} satisfies BetterAuthPlugin;
};<|MERGE_RESOLUTION|>--- conflicted
+++ resolved
@@ -131,13 +131,9 @@
 						});
 					}
 
-<<<<<<< HEAD
 					const user = await ctx.context.adapter.findOne<
 						User & { username: string }
 					>({
-=======
-					const user = await ctx.context.adapter.findOne<User>({
->>>>>>> 95cd58be
 						model: "user",
 						where: [
 							{
@@ -242,6 +238,10 @@
 							context.path === "/sign-up/email" ||
 							context.path === "/update-user"
 						);
+						return (
+							context.path === "/sign-up/email" ||
+							context.path === "/update-user"
+						);
 					},
 					handler: createAuthMiddleware(async (ctx) => {
 						const username = ctx.body.username;
@@ -269,7 +269,6 @@
 									message: ERROR_CODES.INVALID_USERNAME,
 								});
 							}
-
 							const user = await ctx.context.adapter.findOne<User>({
 								model: "user",
 								where: [
