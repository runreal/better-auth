import type { multiSession } from ".";
import type { BetterAuthClientPlugin } from "../../types";

export const multiSessionClient = () => {
	return {
		id: "multi-session",
		$InferServerPlugin: {} as ReturnType<typeof multiSession>,
		pathMethods: {
			"/multi-session/sign-out-device-sessions": "POST",
		},
		atomListeners: [
			{
				matcher(path) {
					return path === "/multi-session/set-active";
				},
<<<<<<< HEAD
				signal: "$sessionSignal"
=======
				signal: "$sessionSignal",
>>>>>>> 979923d0
			},
		],
	} satisfies BetterAuthClientPlugin;
};<|MERGE_RESOLUTION|>--- conflicted
+++ resolved
@@ -13,11 +13,7 @@
 				matcher(path) {
 					return path === "/multi-session/set-active";
 				},
-<<<<<<< HEAD
-				signal: "$sessionSignal"
-=======
 				signal: "$sessionSignal",
->>>>>>> 979923d0
 			},
 		],
 	} satisfies BetterAuthClientPlugin;
