import { APIError } from "better-call";
import { z } from "zod";
import { createAuthEndpoint } from "../../../api/call";
import { verifyTwoFactorMiddleware } from "../verify-middleware";
import type {
	TwoFactorProvider,
	TwoFactorTable,
	UserWithTwoFactor,
} from "../types";
import { TWO_FACTOR_ERROR_CODES } from "../error-code";
import { generateRandomString } from "../../../crypto";
import { setSessionCookie } from "../../../cookies";

export interface OTPOptions {
	/**
	 * How long the opt will be valid for in
	 * minutes
	 *
	 * @default "3 mins"
	 */
	period?: number;
	/**
	 * Number of digits for the OTP code
	 *
	 * @default 6
	 */
	digits?: number;
	/**
	 * Send the otp to the user
	 *
	 * @param user - The user to send the otp to
	 * @param otp - The otp to send
	 * @param request - The request object
	 * @returns void | Promise<void>
	 */
	sendOTP?: (
		/**
		 * The user to send the otp to
		 * @type UserWithTwoFactor
		 * @default UserWithTwoFactors
		 */
		data: {
			user: UserWithTwoFactor;
			otp: string;
		},
		/**
		 * The request object
		 */
		request?: Request,
	) => Promise<void> | void;
}

/**
 * The otp adapter is created from the totp adapter.
 */
export const otp2fa = (options?: OTPOptions) => {
	const opts = {
		...options,
		digits: options?.digits || 6,
		period: (options?.period || 3) * 60 * 1000,
	};
	const twoFactorTable = "twoFactor";

	/**
	 * Generate OTP and send it to the user.
	 */
	const send2FaOTP = createAuthEndpoint(
		"/two-factor/send-otp",
		{
			method: "POST",
			body: z
				.object({
					/**
					 * if true, the device will be trusted
					 * for 30 days. It'll be refreshed on
					 * every sign in request within this time.
					 */
					trustDevice: z.boolean().optional(),
				})
				.optional(),
			use: [verifyTwoFactorMiddleware],
			metadata: {
				openapi: {
					summary: "Send two factor OTP",
					description: "Send two factor OTP to the user",
					responses: {
						200: {
							description: "Successful response",
							content: {
								"application/json": {
									schema: {
										type: "object",
										properties: {
											status: {
												type: "boolean",
											},
										},
									},
								},
							},
						},
					},
				},
			},
		},
		async (ctx) => {
			if (!options || !options.sendOTP) {
				ctx.context.logger.error(
					"send otp isn't configured. Please configure the send otp function on otp options.",
				);
				throw new APIError("BAD_REQUEST", {
					message: "otp isn't configured",
				});
			}
			const user = ctx.context.session.user as UserWithTwoFactor;
			const twoFactor = await ctx.context.adapter.findOne<TwoFactorTable>({
				model: twoFactorTable,
				where: [
					{
						field: "userId",
						value: user.id,
					},
				],
			});
			if (!twoFactor) {
				throw new APIError("BAD_REQUEST", {
					message: TWO_FACTOR_ERROR_CODES.OTP_NOT_ENABLED,
				});
			}
			const code = generateRandomString(opts.digits, "0-9");
			await ctx.context.internalAdapter.createVerificationValue({
				value: code,
				identifier: `2fa-otp-${user.id}`,
				expiresAt: new Date(Date.now() + opts.period),
			});
			await options.sendOTP({ user, otp: code }, ctx.request);
			return ctx.json({ status: true });
		},
	);

	const verifyOTP = createAuthEndpoint(
		"/two-factor/verify-otp",
		{
			method: "POST",
			body: z.object({
				code: z.string({
					description: "The otp code to verify",
				}),
				/**
				 * if true, the device will be trusted
				 * for 30 days. It'll be refreshed on
				 * every sign in request within this time.
				 */
				trustDevice: z.boolean().optional(),
			}),
			use: [verifyTwoFactorMiddleware],
			metadata: {
				openapi: {
					summary: "Verify two factor OTP",
					description: "Verify two factor OTP",
					responses: {
						200: {
							description: "Success",
							content: {
								"application/json": {
									schema: {
										type: "object",
										properties: {
											status: {
												type: "boolean",
											},
										},
									},
								},
							},
						},
					},
				},
			},
		},
		async (ctx) => {
			const user = ctx.context.session.user;
			const twoFactor = await ctx.context.adapter.findOne<TwoFactorTable>({
				model: twoFactorTable,
				where: [
					{
						field: "userId",
						value: user.id,
					},
				],
			});
			if (!twoFactor) {
				throw new APIError("BAD_REQUEST", {
					message: TWO_FACTOR_ERROR_CODES.OTP_NOT_ENABLED,
				});
			}
			const toCheckOtp =
				await ctx.context.internalAdapter.findVerificationValue(
					`2fa-otp-${user.id}`,
				);
			if (!toCheckOtp || toCheckOtp.expiresAt < new Date()) {
				throw new APIError("BAD_REQUEST", {
					message: TWO_FACTOR_ERROR_CODES.OTP_HAS_EXPIRED,
				});
			}
			if (toCheckOtp.value === ctx.body.code) {
<<<<<<< HEAD
				return ctx.context.valid(ctx);
=======
				if (!user.twoFactorEnabled) {
					const updatedUser = await ctx.context.internalAdapter.updateUser(
						user.id,
						{
							twoFactorEnabled: true,
						},
					);
					const newSession = await ctx.context.internalAdapter.createSession(
						user.id,
						ctx.request,
						false,
						ctx.context.session.session,
					);
					await ctx.context.internalAdapter.deleteSession(
						ctx.context.session.session.token,
					);
					await setSessionCookie(ctx, {
						session: newSession,
						user: updatedUser,
					});
				}
				return ctx.context.valid();
>>>>>>> d26e600c
			} else {
				return ctx.context.invalid();
			}
		},
	);

	return {
		id: "otp",
		endpoints: {
			sendTwoFactorOTP: send2FaOTP,
			verifyTwoFactorOTP: verifyOTP,
		},
	} satisfies TwoFactorProvider;
};<|MERGE_RESOLUTION|>--- conflicted
+++ resolved
@@ -204,9 +204,6 @@
 				});
 			}
 			if (toCheckOtp.value === ctx.body.code) {
-<<<<<<< HEAD
-				return ctx.context.valid(ctx);
-=======
 				if (!user.twoFactorEnabled) {
 					const updatedUser = await ctx.context.internalAdapter.updateUser(
 						user.id,
@@ -228,8 +225,7 @@
 						user: updatedUser,
 					});
 				}
-				return ctx.context.valid();
->>>>>>> d26e600c
+				return ctx.context.valid(ctx);
 			} else {
 				return ctx.context.invalid();
 			}
