--- conflicted
+++ resolved
@@ -256,10 +256,7 @@
 			if (hasBeenLinked) {
 				return c.json({
 					redirect: false,
-<<<<<<< HEAD
-=======
 					url: "", // this is for type inference
->>>>>>> de393734
 					status: true,
 				});
 			}
@@ -320,10 +317,7 @@
 
 			return c.json({
 				redirect: false,
-<<<<<<< HEAD
-=======
 				url: "", // this is for type inference
->>>>>>> de393734
 				status: true,
 			});
 		}
