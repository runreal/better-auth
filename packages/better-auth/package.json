--- conflicted
+++ resolved
@@ -1,11 +1,6 @@
 {
   "name": "better-auth",
-<<<<<<< HEAD
-  "version": "1.3.7",
-  "version": "1.3.8-beta.1",
-=======
   "version": "1.3.8-beta.11",
->>>>>>> fe489282
   "description": "The most comprehensive authentication library for TypeScript.",
   "type": "module",
   "license": "MIT",
@@ -744,14 +739,9 @@
     "hono": "^4.9.0",
     "listhen": "^1.9.0",
     "mongodb": "^6.18.0",
-<<<<<<< HEAD
-    "mysql2": "^3.14.3",
-    "next": "^15.5.0",
-=======
     "ms": "4.0.0-nightly.202508271359",
     "mysql2": "^3.14.4",
     "next": "^15.5.2",
->>>>>>> fe489282
     "oauth2-mock-server": "^7.2.1",
     "pg": "^8.16.3",
     "prisma": "^5.22.0",
