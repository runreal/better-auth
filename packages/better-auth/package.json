{
  "name": "better-auth",
<<<<<<< HEAD
  "version": "1.3.8-beta.1",
=======
  "version": "1.3.7",
>>>>>>> 6d4091df
  "description": "The most comprehensive authentication library for TypeScript.",
  "type": "module",
  "license": "MIT",
  "repository": {
    "type": "git",
    "url": "https://github.com/better-auth/better-auth",
    "directory": "packages/better-auth"
  },
  "keywords": [
    "auth",
    "oauth",
    "oidc",
    "2fa",
    "social",
    "security",
    "typescript",
    "nextjs"
  ],
  "publishConfig": {
    "access": "public"
  },
  "scripts": {
    "build": "unbuild --clean",
    "dev": "concurrently \"unbuild --watch\" \"npm run dev:types\"",
    "dev:types": "tsc --project tsconfig.declarations.json --watch",
    "build:types": "tsc --project tsconfig.declarations.json",
    "stub": "unbuild --stub",
    "pretest": "pnpm prisma:normal:push && pnpm prisma:number-id:push",
    "test": "vitest",
    "prisma:normal:push": "prisma db push --schema src/adapters/prisma-adapter/test/normal-tests/schema.prisma",
    "prisma:number-id:push": "prisma db push --schema src/adapters/prisma-adapter/test/number-id-tests/schema.prisma",
    "bump": "bumpp",
    "typecheck": "pnpm prisma:normal:push && pnpm prisma:number-id:push && tsc --noEmit"
  },
  "main": "./dist/index.cjs",
  "module": "./dist/index.mjs",
  "exports": {
    ".": {
      "import": {
        "types": "./dist/index.d.ts",
        "default": "./dist/index.mjs"
      },
      "require": {
        "types": "./dist/index.d.cts",
        "default": "./dist/index.cjs"
      }
    },
    "./social-providers": {
      "import": {
        "types": "./dist/social-providers/index.d.ts",
        "default": "./dist/social-providers/index.mjs"
      },
      "require": {
        "types": "./dist/social-providers/index.d.cts",
        "default": "./dist/social-providers/index.cjs"
      }
    },
    "./client": {
      "import": {
        "types": "./dist/client/index.d.ts",
        "default": "./dist/client/index.mjs"
      },
      "require": {
        "types": "./dist/client/index.d.cts",
        "default": "./dist/client/index.cjs"
      }
    },
    "./client/plugins": {
      "import": {
        "types": "./dist/client/plugins/index.d.ts",
        "default": "./dist/client/plugins/index.mjs"
      },
      "require": {
        "types": "./dist/client/plugins/index.d.cts",
        "default": "./dist/client/plugins/index.cjs"
      }
    },
    "./types": {
      "import": {
        "types": "./dist/types/index.d.ts",
        "default": "./dist/types/index.mjs"
      },
      "require": {
        "types": "./dist/types/index.d.cts",
        "default": "./dist/types/index.cjs"
      }
    },
    "./crypto": {
      "import": {
        "types": "./dist/crypto/index.d.ts",
        "default": "./dist/crypto/index.mjs"
      },
      "require": {
        "types": "./dist/crypto/index.d.cts",
        "default": "./dist/crypto/index.cjs"
      }
    },
    "./cookies": {
      "import": {
        "types": "./dist/cookies/index.d.ts",
        "default": "./dist/cookies/index.mjs"
      },
      "require": {
        "types": "./dist/cookies/index.d.cts",
        "default": "./dist/cookies/index.cjs"
      }
    },
    "./oauth2": {
      "import": {
        "types": "./dist/oauth2/index.d.ts",
        "default": "./dist/oauth2/index.mjs"
      },
      "require": {
        "types": "./dist/oauth2/index.d.cts",
        "default": "./dist/oauth2/index.cjs"
      }
    },
    "./react": {
      "import": {
        "types": "./dist/client/react/index.d.ts",
        "default": "./dist/client/react/index.mjs"
      },
      "require": {
        "types": "./dist/client/react/index.d.cts",
        "default": "./dist/client/react/index.cjs"
      }
    },
    "./solid": {
      "import": {
        "types": "./dist/client/solid/index.d.ts",
        "default": "./dist/client/solid/index.mjs"
      },
      "require": {
        "types": "./dist/client/solid/index.d.cts",
        "default": "./dist/client/solid/index.cjs"
      }
    },
    "./test": {
      "import": {
        "types": "./dist/test-utils/index.d.ts",
        "default": "./dist/test-utils/index.mjs"
      },
      "require": {
        "types": "./dist/test-utils/index.d.cts",
        "default": "./dist/test-utils/index.cjs"
      }
    },
    "./api": {
      "import": {
        "types": "./dist/api/index.d.ts",
        "default": "./dist/api/index.mjs"
      },
      "require": {
        "types": "./dist/api/index.d.cts",
        "default": "./dist/api/index.cjs"
      }
    },
    "./db": {
      "import": {
        "types": "./dist/db/index.d.ts",
        "default": "./dist/db/index.mjs"
      },
      "require": {
        "types": "./dist/db/index.d.cts",
        "default": "./dist/db/index.cjs"
      }
    },
    "./vue": {
      "import": {
        "types": "./dist/client/vue/index.d.ts",
        "default": "./dist/client/vue/index.mjs"
      },
      "require": {
        "types": "./dist/client/vue/index.d.cts",
        "default": "./dist/client/vue/index.cjs"
      }
    },
    "./plugins": {
      "import": {
        "types": "./dist/plugins/index.d.ts",
        "default": "./dist/plugins/index.mjs"
      },
      "require": {
        "types": "./dist/plugins/index.d.cts",
        "default": "./dist/plugins/index.cjs"
      }
    },
    "./svelte-kit": {
      "import": {
        "types": "./dist/integrations/svelte-kit.d.ts",
        "default": "./dist/integrations/svelte-kit.mjs"
      },
      "require": {
        "types": "./dist/integrations/svelte-kit.d.cts",
        "default": "./dist/integrations/svelte-kit.cjs"
      }
    },
    "./solid-start": {
      "import": {
        "types": "./dist/integrations/solid-start.d.ts",
        "default": "./dist/integrations/solid-start.mjs"
      },
      "require": {
        "types": "./dist/integrations/solid-start.d.cts",
        "default": "./dist/integrations/solid-start.cjs"
      }
    },
    "./svelte": {
      "import": {
        "types": "./dist/client/svelte/index.d.ts",
        "default": "./dist/client/svelte/index.mjs"
      },
      "require": {
        "types": "./dist/client/svelte/index.d.cts",
        "default": "./dist/client/svelte/index.cjs"
      }
    },
    "./next-js": {
      "import": {
        "types": "./dist/integrations/next-js.d.ts",
        "default": "./dist/integrations/next-js.mjs"
      },
      "require": {
        "types": "./dist/integrations/next-js.d.cts",
        "default": "./dist/integrations/next-js.cjs"
      }
    },
    "./react-start": {
      "import": {
        "types": "./dist/integrations/react-start.d.ts",
        "default": "./dist/integrations/react-start.mjs"
      },
      "require": {
        "types": "./dist/integrations/react-start.d.cts",
        "default": "./dist/integrations/react-start.cjs"
      }
    },
    "./node": {
      "import": {
        "types": "./dist/integrations/node.d.ts",
        "default": "./dist/integrations/node.mjs"
      },
      "require": {
        "types": "./dist/integrations/node.d.cts",
        "default": "./dist/integrations/node.cjs"
      }
    },
    "./adapters/prisma": {
      "import": {
        "types": "./dist/adapters/prisma-adapter/index.d.ts",
        "default": "./dist/adapters/prisma-adapter/index.mjs"
      },
      "require": {
        "types": "./dist/adapters/prisma-adapter/index.d.cts",
        "default": "./dist/adapters/prisma-adapter/index.cjs"
      }
    },
    "./adapters/drizzle": {
      "import": {
        "types": "./dist/adapters/drizzle-adapter/index.d.ts",
        "default": "./dist/adapters/drizzle-adapter/index.mjs"
      },
      "require": {
        "types": "./dist/adapters/drizzle-adapter/index.d.cts",
        "default": "./dist/adapters/drizzle-adapter/index.cjs"
      }
    },
    "./adapters/mongodb": {
      "import": {
        "types": "./dist/adapters/mongodb-adapter/index.d.ts",
        "default": "./dist/adapters/mongodb-adapter/index.mjs"
      },
      "require": {
        "types": "./dist/adapters/mongodb-adapter/index.d.cts",
        "default": "./dist/adapters/mongodb-adapter/index.cjs"
      }
    },
    "./adapters/memory": {
      "import": {
        "types": "./dist/adapters/memory-adapter/index.d.ts",
        "default": "./dist/adapters/memory-adapter/index.mjs"
      },
      "require": {
        "types": "./dist/adapters/memory-adapter/index.d.cts",
        "default": "./dist/adapters/memory-adapter/index.cjs"
      }
    },
    "./adapters/test": {
      "import": {
        "types": "./dist/adapters/test.d.ts",
        "default": "./dist/adapters/test.mjs"
      },
      "require": {
        "types": "./dist/adapters/test.d.cts",
        "default": "./dist/adapters/test.cjs"
      }
    },
    "./adapters": {
      "import": {
        "types": "./dist/adapters/index.d.ts",
        "default": "./dist/adapters/index.mjs"
      },
      "require": {
        "types": "./dist/adapters/index.d.cts",
        "default": "./dist/adapters/index.cjs"
      }
    },
    "./plugins/access": {
      "import": {
        "types": "./dist/plugins/access/index.d.ts",
        "default": "./dist/plugins/access/index.mjs"
      },
      "require": {
        "types": "./dist/plugins/access/index.d.cts",
        "default": "./dist/plugins/access/index.cjs"
      }
    },
    "./plugins/admin": {
      "import": {
        "types": "./dist/plugins/admin/index.d.ts",
        "default": "./dist/plugins/admin/index.mjs"
      },
      "require": {
        "types": "./dist/plugins/admin/index.d.cts",
        "default": "./dist/plugins/admin/index.cjs"
      }
    },
    "./plugins/admin/access": {
      "import": {
        "types": "./dist/plugins/admin/access/index.d.ts",
        "default": "./dist/plugins/admin/access/index.mjs"
      },
      "require": {
        "types": "./dist/plugins/admin/access/index.d.cts",
        "default": "./dist/plugins/admin/access/index.cjs"
      }
    },
    "./plugins/anonymous": {
      "import": {
        "types": "./dist/plugins/anonymous/index.d.ts",
        "default": "./dist/plugins/anonymous/index.mjs"
      },
      "require": {
        "types": "./dist/plugins/anonymous/index.d.cts",
        "default": "./dist/plugins/anonymous/index.cjs"
      }
    },
    "./plugins/bearer": {
      "import": {
        "types": "./dist/plugins/bearer/index.d.ts",
        "default": "./dist/plugins/bearer/index.mjs"
      },
      "require": {
        "types": "./dist/plugins/bearer/index.d.cts",
        "default": "./dist/plugins/bearer/index.cjs"
      }
    },
    "./plugins/custom-session": {
      "import": {
        "types": "./dist/plugins/custom-session/index.d.ts",
        "default": "./dist/plugins/custom-session/index.mjs"
      },
      "require": {
        "types": "./dist/plugins/custom-session/index.d.cts",
        "default": "./dist/plugins/custom-session/index.cjs"
      }
    },
    "./plugins/email-otp": {
      "import": {
        "types": "./dist/plugins/email-otp/index.d.ts",
        "default": "./dist/plugins/email-otp/index.mjs"
      },
      "require": {
        "types": "./dist/plugins/email-otp/index.d.cts",
        "default": "./dist/plugins/email-otp/index.cjs"
      }
    },
    "./plugins/generic-oauth": {
      "import": {
        "types": "./dist/plugins/generic-oauth/index.d.ts",
        "default": "./dist/plugins/generic-oauth/index.mjs"
      },
      "require": {
        "types": "./dist/plugins/generic-oauth/index.d.cts",
        "default": "./dist/plugins/generic-oauth/index.cjs"
      }
    },
    "./plugins/jwt": {
      "import": {
        "types": "./dist/plugins/jwt/index.d.ts",
        "default": "./dist/plugins/jwt/index.mjs"
      },
      "require": {
        "types": "./dist/plugins/jwt/index.d.cts",
        "default": "./dist/plugins/jwt/index.cjs"
      }
    },
    "./plugins/haveibeenpwned": {
      "import": {
        "types": "./dist/plugins/haveibeenpwned/index.d.ts",
        "default": "./dist/plugins/haveibeenpwned/index.mjs"
      },
      "require": {
        "types": "./dist/plugins/haveibeenpwned/index.d.cts",
        "default": "./dist/plugins/haveibeenpwned/index.cjs"
      }
    },
    "./plugins/sso": {
      "import": {
        "types": "./dist/plugins/sso/index.d.ts",
        "default": "./dist/plugins/sso/index.mjs"
      },
      "require": {
        "types": "./dist/plugins/sso/index.d.cts",
        "default": "./dist/plugins/sso/index.cjs"
      }
    },
    "./plugins/oidc-provider": {
      "import": {
        "types": "./dist/plugins/oidc-provider/index.d.ts",
        "default": "./dist/plugins/oidc-provider/index.mjs"
      },
      "require": {
        "types": "./dist/plugins/oidc-provider/index.d.cts",
        "default": "./dist/plugins/oidc-provider/index.cjs"
      }
    },
    "./plugins/magic-link": {
      "import": {
        "types": "./dist/plugins/magic-link/index.d.ts",
        "default": "./dist/plugins/magic-link/index.mjs"
      },
      "require": {
        "types": "./dist/plugins/magic-link/index.d.cts",
        "default": "./dist/plugins/magic-link/index.cjs"
      }
    },
    "./plugins/multi-session": {
      "import": {
        "types": "./dist/plugins/multi-session/index.d.ts",
        "default": "./dist/plugins/multi-session/index.mjs"
      },
      "require": {
        "types": "./dist/plugins/multi-session/index.d.cts",
        "default": "./dist/plugins/multi-session/index.cjs"
      }
    },
    "./plugins/oauth-proxy": {
      "import": {
        "types": "./dist/plugins/oauth-proxy/index.d.ts",
        "default": "./dist/plugins/oauth-proxy/index.mjs"
      },
      "require": {
        "types": "./dist/plugins/oauth-proxy/index.d.cts",
        "default": "./dist/plugins/oauth-proxy/index.cjs"
      }
    },
    "./plugins/organization": {
      "import": {
        "types": "./dist/plugins/organization/index.d.ts",
        "default": "./dist/plugins/organization/index.mjs"
      },
      "require": {
        "types": "./dist/plugins/organization/index.d.cts",
        "default": "./dist/plugins/organization/index.cjs"
      }
    },
    "./plugins/organization/access": {
      "import": {
        "types": "./dist/plugins/organization/access/index.d.ts",
        "default": "./dist/plugins/organization/access/index.mjs"
      },
      "require": {
        "types": "./dist/plugins/organization/access/index.d.cts",
        "default": "./dist/plugins/organization/access/index.cjs"
      }
    },
    "./plugins/one-time-token": {
      "import": {
        "types": "./dist/plugins/one-time-token/index.d.ts",
        "default": "./dist/plugins/one-time-token/index.mjs"
      },
      "require": {
        "types": "./dist/plugins/one-time-token/index.d.cts",
        "default": "./dist/plugins/one-time-token/index.cjs"
      }
    },
    "./plugins/passkey": {
      "import": {
        "types": "./dist/plugins/passkey/index.d.ts",
        "default": "./dist/plugins/passkey/index.mjs"
      },
      "require": {
        "types": "./dist/plugins/passkey/index.d.cts",
        "default": "./dist/plugins/passkey/index.cjs"
      }
    },
    "./plugins/phone-number": {
      "import": {
        "types": "./dist/plugins/phone-number/index.d.ts",
        "default": "./dist/plugins/phone-number/index.mjs"
      },
      "require": {
        "types": "./dist/plugins/phone-number/index.d.cts",
        "default": "./dist/plugins/phone-number/index.cjs"
      }
    },
    "./plugins/two-factor": {
      "import": {
        "types": "./dist/plugins/two-factor/index.d.ts",
        "default": "./dist/plugins/two-factor/index.mjs"
      },
      "require": {
        "types": "./dist/plugins/two-factor/index.d.cts",
        "default": "./dist/plugins/two-factor/index.cjs"
      }
    },
    "./plugins/username": {
      "import": {
        "types": "./dist/plugins/username/index.d.ts",
        "default": "./dist/plugins/username/index.mjs"
      },
      "require": {
        "types": "./dist/plugins/username/index.d.cts",
        "default": "./dist/plugins/username/index.cjs"
      }
    },
    "./plugins/siwe": {
      "import": {
        "types": "./dist/plugins/siwe/index.d.ts",
        "default": "./dist/plugins/siwe/index.mjs"
      },
      "require": {
        "types": "./dist/plugins/siwe/index.d.cts",
        "default": "./dist/plugins/siwe/index.cjs"
      }
    }
  },
  "typesVersions": {
    "*": {
      "*": [
        "./dist/index.d.ts"
      ],
      "node": [
        "./dist/integrations/node.d.ts"
      ],
      "react": [
        "./dist/client/react/index.d.ts"
      ],
      "vue": [
        "./dist/client/vue/index.d.ts"
      ],
      "svelte": [
        "./dist/client/svelte/index.d.ts"
      ],
      "social-providers": [
        "./dist/social-providers/index.d.ts"
      ],
      "client": [
        "./dist/client/index.d.ts"
      ],
      "client/plugins": [
        "./dist/client/plugins/index.d.ts"
      ],
      "types": [
        "./dist/types/index.d.ts"
      ],
      "crypto": [
        "./dist/crypto/index.d.ts"
      ],
      "cookies": [
        "./dist/cookies/index.d.ts"
      ],
      "oauth2": [
        "./dist/oauth2/index.d.ts"
      ],
      "solid": [
        "./dist/client/solid/index.d.ts"
      ],
      "api": [
        "./dist/api/index.d.ts"
      ],
      "db": [
        "./dist/db/index.d.ts"
      ],
      "svelte-kit": [
        "./dist/integrations/svelte-kit.d.ts"
      ],
      "solid-start": [
        "./dist/integrations/solid-start.d.ts"
      ],
      "next-js": [
        "./dist/integrations/next-js.d.ts"
      ],
      "react-start": [
        "./dist/integrations/react-start.d.ts"
      ],
      "adapters": [
        "./dist/adapters/index.d.ts"
      ],
      "adapters/prisma": [
        "./dist/adapters/prisma-adapter/index.d.ts"
      ],
      "adapters/drizzle": [
        "./dist/adapters/drizzle-adapter/index.d.ts"
      ],
      "adapters/mongodb": [
        "./dist/adapters/mongodb-adapter/index.d.ts"
      ],
      "adapters/memory": [
        "./dist/adapters/memory-adapter/index.d.ts"
      ],
      "plugins": [
        "./dist/plugins/index.d.ts"
      ],
      "plugins/access": [
        "./dist/plugins/access/index.d.ts"
      ],
      "plugins/admin": [
        "./dist/plugins/admin/index.d.ts"
      ],
      "plugins/admin/access": [
        "./dist/plugins/admin/access/index.d.ts"
      ],
      "plugins/anonymous": [
        "./dist/plugins/anonymous/index.d.ts"
      ],
      "plugins/bearer": [
        "./dist/plugins/bearer/index.d.ts"
      ],
      "plugins/email-otp": [
        "./dist/plugins/email-otp/index.d.ts"
      ],
      "plugins/generic-oauth": [
        "./dist/plugins/generic-oauth/index.d.ts"
      ],
      "plugins/haveibeenpwned": [
        "./dist/plugins/haveibeenpwned/index.d.ts"
      ],
      "plugins/oauth-proxy": [
        "./dist/plugins/oauth-proxy/index.d.ts"
      ],
      "plugins/one-time-token": [
        "./dist/plugins/one-time-token/index.d.ts"
      ],
      "plugins/sso": [
        "./dist/plugins/sso/index.d.ts"
      ],
      "plugins/oidc-provider": [
        "./dist/plugins/oidc-provider/index.d.ts"
      ],
      "plugins/jwt": [
        "./dist/plugins/jwt/index.d.ts"
      ],
      "plugins/magic-link": [
        "./dist/plugins/magic-link/index.d.ts"
      ],
      "plugins/organization": [
        "./dist/plugins/organization/index.d.ts"
      ],
      "plugins/organization/access": [
        "./dist/plugins/organization/access/index.d.ts"
      ],
      "plugins/passkey": [
        "./dist/plugins/passkey/index.d.ts"
      ],
      "plugins/phone-number": [
        "./dist/plugins/phone-number/index.d.ts"
      ],
      "plugins/two-factor": [
        "./dist/plugins/two-factor/index.d.ts"
      ],
      "plugins/username": [
        "./dist/plugins/username/index.d.ts"
      ],
      "plugins/siwe": [
        "./dist/plugins/siwe/index.d.ts"
      ]
    }
  },
  "dependencies": {
    "@better-auth/utils": "0.2.6",
    "@better-fetch/fetch": "catalog:",
    "@noble/ciphers": "^0.6.0",
    "@noble/hashes": "^1.8.0",
    "@simplewebauthn/browser": "^13.1.2",
    "@simplewebauthn/server": "^13.1.2",
    "better-call": "catalog:",
    "defu": "^6.1.4",
    "jose": "^5.10.0",
    "kysely": "^0.28.5",
    "nanostores": "^0.11.4"
  },
  "peerDependencies": {
    "react": "^18.0.0 || ^19.0.0",
    "react-dom": "^18.0.0 || ^19.0.0",
    "zod": "^3.25.0 || ^4.0.0"
  },
  "peerDependenciesMeta": {
    "react": {
      "optional": true
    },
    "react-dom": {
      "optional": true
    }
  },
  "devDependencies": {
    "@prisma/client": "^5.22.0",
    "@types/bun": "^1.2.20",
    "@tanstack/react-start": "^1.131.3",
    "@types/better-sqlite3": "^7.6.13",
    "@types/keccak": "^3.0.5",
    "@types/pg": "^8.15.5",
    "@types/prompts": "^2.4.9",
    "@types/react": "^18.3.23",
    "better-sqlite3": "^11.10.0",
    "concurrently": "^9.2.0",
    "drizzle-orm": "^0.38.2",
    "happy-dom": "^15.11.7",
    "hono": "^4.9.0",
    "listhen": "^1.9.0",
    "mongodb": "^6.18.0",
    "mysql2": "^3.14.3",
    "next": "^15.4.6",
    "oauth2-mock-server": "^7.2.1",
    "pg": "^8.16.3",
    "prisma": "^5.22.0",
    "react": "^19.1.1",
    "react-dom": "^19.1.1",
    "react-native": "~0.80.2",
    "solid-js": "^1.9.8",
    "tarn": "^3.0.2",
    "tedious": "^18.6.1",
    "type-fest": "^4.41.0",
    "typescript": "catalog:",
    "unbuild": "catalog:",
    "vue": "^3.5.18",
    "zod": "^4.0.17"
  },
  "overrides": {
    "whatwg-url": "^14.2.0"
  },
  "files": [
    "dist"
  ]
}<|MERGE_RESOLUTION|>--- conflicted
+++ resolved
@@ -1,10 +1,7 @@
 {
   "name": "better-auth",
-<<<<<<< HEAD
+  "version": "1.3.7",
   "version": "1.3.8-beta.1",
-=======
-  "version": "1.3.7",
->>>>>>> 6d4091df
   "description": "The most comprehensive authentication library for TypeScript.",
   "type": "module",
   "license": "MIT",
